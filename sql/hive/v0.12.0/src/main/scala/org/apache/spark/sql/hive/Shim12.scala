/*
 * Licensed to the Apache Software Foundation (ASF) under one or more
 * contributor license agreements.  See the NOTICE file distributed with
 * this work for additional information regarding copyright ownership.
 * The ASF licenses this file to You under the Apache License, Version 2.0
 * (the "License"); you may not use this file except in compliance with
 * the License.  You may obtain a copy of the License at
 *
 *    http://www.apache.org/licenses/LICENSE-2.0
 *
 * Unless required by applicable law or agreed to in writing, software
 * distributed under the License is distributed on an "AS IS" BASIS,
 * WITHOUT WARRANTIES OR CONDITIONS OF ANY KIND, either express or implied.
 * See the License for the specific language governing permissions and
 * limitations under the License.
 */

package org.apache.spark.sql.hive

import java.net.URI
import java.util.{ArrayList => JArrayList, Properties}

import scala.collection.JavaConversions._
import scala.language.implicitConversions

import org.apache.hadoop.{io => hadoopIo}
import org.apache.hadoop.conf.Configuration
import org.apache.hadoop.fs.Path
import org.apache.hadoop.hive.common.`type`.HiveDecimal
import org.apache.hadoop.hive.conf.HiveConf
import org.apache.hadoop.hive.ql.Context
import org.apache.hadoop.hive.ql.metadata.{Hive, Partition, Table}
import org.apache.hadoop.hive.ql.plan.{CreateTableDesc, FileSinkDesc, TableDesc}
import org.apache.hadoop.hive.ql.processors._
import org.apache.hadoop.hive.ql.stats.StatsSetupConst
import org.apache.hadoop.hive.serde2.{ColumnProjectionUtils, Deserializer, io => hiveIo}
import org.apache.hadoop.hive.serde2.objectinspector.{ObjectInspectorConverters, ObjectInspector, PrimitiveObjectInspector}
import org.apache.hadoop.hive.serde2.objectinspector.PrimitiveObjectInspector.PrimitiveCategory
import org.apache.hadoop.hive.serde2.objectinspector.primitive.{HiveDecimalObjectInspector, PrimitiveObjectInspectorFactory}
import org.apache.hadoop.hive.serde2.typeinfo.{TypeInfo, TypeInfoFactory}
import org.apache.hadoop.io.{NullWritable, Writable}
import org.apache.hadoop.mapred.InputFormat

import org.apache.spark.sql.types.{Decimal, DecimalType}

case class HiveFunctionWrapper(functionClassName: String) extends java.io.Serializable {
  // for Serialization
  def this() = this(null)

  import org.apache.spark.util.Utils._
  def createFunction[UDFType <: AnyRef](): UDFType = {
    getContextOrSparkClassLoader
      .loadClass(functionClassName).newInstance.asInstanceOf[UDFType]
  }
}

/**
 * A compatibility layer for interacting with Hive version 0.12.0.
 */
private[hive] object HiveShim {
  val version = "0.12.0"

  def getTableDesc(
    serdeClass: Class[_ <: Deserializer],
    inputFormatClass: Class[_ <: InputFormat[_, _]],
    outputFormatClass: Class[_],
    properties: Properties) = {
    new TableDesc(serdeClass, inputFormatClass, outputFormatClass, properties)
  }

  def getStringWritableConstantObjectInspector(value: Any): ObjectInspector =
    PrimitiveObjectInspectorFactory.getPrimitiveWritableConstantObjectInspector(
      PrimitiveCategory.STRING,
      getStringWritable(value))

  def getIntWritableConstantObjectInspector(value: Any): ObjectInspector =
    PrimitiveObjectInspectorFactory.getPrimitiveWritableConstantObjectInspector(
      PrimitiveCategory.INT,
      getIntWritable(value))

  def getDoubleWritableConstantObjectInspector(value: Any): ObjectInspector =
    PrimitiveObjectInspectorFactory.getPrimitiveWritableConstantObjectInspector(
      PrimitiveCategory.DOUBLE,
      getDoubleWritable(value))

  def getBooleanWritableConstantObjectInspector(value: Any): ObjectInspector =
    PrimitiveObjectInspectorFactory.getPrimitiveWritableConstantObjectInspector(
      PrimitiveCategory.BOOLEAN,
      getBooleanWritable(value))

  def getLongWritableConstantObjectInspector(value: Any): ObjectInspector =
    PrimitiveObjectInspectorFactory.getPrimitiveWritableConstantObjectInspector(
      PrimitiveCategory.LONG,
      getLongWritable(value))

  def getFloatWritableConstantObjectInspector(value: Any): ObjectInspector =
    PrimitiveObjectInspectorFactory.getPrimitiveWritableConstantObjectInspector(
      PrimitiveCategory.FLOAT,
      getFloatWritable(value))

  def getShortWritableConstantObjectInspector(value: Any): ObjectInspector =
    PrimitiveObjectInspectorFactory.getPrimitiveWritableConstantObjectInspector(
      PrimitiveCategory.SHORT,
      getShortWritable(value))

  def getByteWritableConstantObjectInspector(value: Any): ObjectInspector =
    PrimitiveObjectInspectorFactory.getPrimitiveWritableConstantObjectInspector(
      PrimitiveCategory.BYTE,
      getByteWritable(value))

  def getBinaryWritableConstantObjectInspector(value: Any): ObjectInspector =
    PrimitiveObjectInspectorFactory.getPrimitiveWritableConstantObjectInspector(
      PrimitiveCategory.BINARY,
      getBinaryWritable(value))

  def getDateWritableConstantObjectInspector(value: Any): ObjectInspector =
    PrimitiveObjectInspectorFactory.getPrimitiveWritableConstantObjectInspector(
      PrimitiveCategory.DATE,
      getDateWritable(value))

  def getTimestampWritableConstantObjectInspector(value: Any): ObjectInspector =
    PrimitiveObjectInspectorFactory.getPrimitiveWritableConstantObjectInspector(
      PrimitiveCategory.TIMESTAMP,
      getTimestampWritable(value))

  def getDecimalWritableConstantObjectInspector(value: Any): ObjectInspector =
    PrimitiveObjectInspectorFactory.getPrimitiveWritableConstantObjectInspector(
      PrimitiveCategory.DECIMAL,
      getDecimalWritable(value))

  def getPrimitiveNullWritableConstantObjectInspector: ObjectInspector =
    PrimitiveObjectInspectorFactory.getPrimitiveWritableConstantObjectInspector(
      PrimitiveCategory.VOID, null)

  def getStringWritable(value: Any): hadoopIo.Text =
    if (value == null) null else new hadoopIo.Text(value.asInstanceOf[String])

  def getIntWritable(value: Any): hadoopIo.IntWritable =
    if (value == null) null else new hadoopIo.IntWritable(value.asInstanceOf[Int])

  def getDoubleWritable(value: Any): hiveIo.DoubleWritable =
    if (value == null) null else new hiveIo.DoubleWritable(value.asInstanceOf[Double])

  def getBooleanWritable(value: Any): hadoopIo.BooleanWritable =
    if (value == null) null else new hadoopIo.BooleanWritable(value.asInstanceOf[Boolean])

  def getLongWritable(value: Any): hadoopIo.LongWritable =
    if (value == null) null else new hadoopIo.LongWritable(value.asInstanceOf[Long])

  def getFloatWritable(value: Any): hadoopIo.FloatWritable =
    if (value == null) null else new hadoopIo.FloatWritable(value.asInstanceOf[Float])

  def getShortWritable(value: Any): hiveIo.ShortWritable =
    if (value == null) null else new hiveIo.ShortWritable(value.asInstanceOf[Short])

  def getByteWritable(value: Any): hiveIo.ByteWritable =
    if (value == null) null else new hiveIo.ByteWritable(value.asInstanceOf[Byte])

  def getBinaryWritable(value: Any): hadoopIo.BytesWritable =
    if (value == null) null else new hadoopIo.BytesWritable(value.asInstanceOf[Array[Byte]])

  def getDateWritable(value: Any): hiveIo.DateWritable =
    if (value == null) null else new hiveIo.DateWritable(value.asInstanceOf[java.sql.Date])

  def getTimestampWritable(value: Any): hiveIo.TimestampWritable =
    if (value == null) {
      null
    } else {
      new hiveIo.TimestampWritable(value.asInstanceOf[java.sql.Timestamp])
    }

  def getDecimalWritable(value: Any): hiveIo.HiveDecimalWritable =
    if (value == null) {
      null
    } else {
      new hiveIo.HiveDecimalWritable(
        HiveShim.createDecimal(value.asInstanceOf[Decimal].toJavaBigDecimal))
    }

  def getPrimitiveNullWritable: NullWritable = NullWritable.get()

  def createDriverResultsArray = new JArrayList[String]

  def processResults(results: JArrayList[String]) = results

  def getStatsSetupConstTotalSize = StatsSetupConst.TOTAL_SIZE

  def getStatsSetupConstRawDataSize = StatsSetupConst.RAW_DATA_SIZE

  def createDefaultDBIfNeeded(context: HiveContext) = {  }

  def getCommandProcessor(cmd: Array[String], conf: HiveConf) = {
    CommandProcessorFactory.get(cmd(0), conf)
  }

  def createDecimal(bd: java.math.BigDecimal): HiveDecimal = {
    new HiveDecimal(bd)
  }

  def appendReadColumns(conf: Configuration, ids: Seq[Integer], names: Seq[String]) {
    ColumnProjectionUtils.appendReadColumnIDs(conf, ids)
    ColumnProjectionUtils.appendReadColumnNames(conf, names)
  }

  def getExternalTmpPath(context: Context, uri: URI) = {
    context.getExternalTmpFileURI(uri)
  }

  def getDataLocationPath(p: Partition) = p.getPartitionPath

  def getAllPartitionsOf(client: Hive, tbl: Table) =  client.getAllPartitionsForPruner(tbl)

  def compatibilityBlackList = Seq(
    "decimal_.*",
    "udf7",
    "drop_partitions_filter2",
    "show_.*",
    "serde_regex",
    "udf_to_date",
    "udaf_collect_set",
    "udf_concat"
  )

  def setLocation(tbl: Table, crtTbl: CreateTableDesc): Unit = {
    tbl.setDataLocation(new Path(crtTbl.getLocation()).toUri())
  }

  def decimalMetastoreString(decimalType: DecimalType): String = "decimal"

  def decimalTypeInfo(decimalType: DecimalType): TypeInfo =
    TypeInfoFactory.decimalTypeInfo

  def decimalTypeInfoToCatalyst(inspector: PrimitiveObjectInspector): DecimalType = {
    DecimalType.Unlimited
  }

  def toCatalystDecimal(hdoi: HiveDecimalObjectInspector, data: Any): Decimal = {
    if (hdoi.preferWritable()) {
      Decimal(hdoi.getPrimitiveWritableObject(data).getHiveDecimal().bigDecimalValue)
    } else {
      Decimal(hdoi.getPrimitiveJavaObject(data).bigDecimalValue())
    }
  }

<<<<<<< HEAD
  // make getConvertedOI compatible between 0.12.0 and 0.13.1
  def getConvertedOI(inputOI: ObjectInspector, outputOI: ObjectInspector): ObjectInspector = {
    ObjectInspectorConverters.getConvertedOI(inputOI, outputOI, new java.lang.Boolean(true))
=======
  def prepareWritable(w: Writable): Writable = {
    w
>>>>>>> 554403fd
  }
}

class ShimFileSinkDesc(var dir: String, var tableInfo: TableDesc, var compressed: Boolean)
  extends FileSinkDesc(dir, tableInfo, compressed) {
}<|MERGE_RESOLUTION|>--- conflicted
+++ resolved
@@ -242,16 +242,14 @@
     }
   }
 
-<<<<<<< HEAD
   // make getConvertedOI compatible between 0.12.0 and 0.13.1
   def getConvertedOI(inputOI: ObjectInspector, outputOI: ObjectInspector): ObjectInspector = {
     ObjectInspectorConverters.getConvertedOI(inputOI, outputOI, new java.lang.Boolean(true))
-=======
+  }
+
   def prepareWritable(w: Writable): Writable = {
     w
->>>>>>> 554403fd
-  }
-}
+  }
 
 class ShimFileSinkDesc(var dir: String, var tableInfo: TableDesc, var compressed: Boolean)
   extends FileSinkDesc(dir, tableInfo, compressed) {
